# Copyright 2024 Khalil Estell
#
# Licensed under the Apache License, Version 2.0 (the "License");
# you may not use this file except in compliance with the License.
# You may obtain a copy of the License at
#
#      http://www.apache.org/licenses/LICENSE-2.0
#
# Unless required by applicable law or agreed to in writing, software
# distributed under the License is distributed on an "AS IS" BASIS,
# WITHOUT WARRANTIES OR CONDITIONS OF ANY KIND, either express or implied.
# See the License for the specific language governing permissions and
# limitations under the License.

name: 🧪 tests

on:
  workflow_call:
    inputs:
      library:
        type: string
        required: true
      version:
        type: string
        default: ""
      coverage:
        type: boolean
        required: true
      fail_on_coverage:
        type: boolean
        required: true
      coverage_threshold:
        type: string
        required: true
      repo:
        type: string
        required: true
      conan_version:
        type: string
        required: true

jobs:
  run_tests:
    strategy:
      fail-fast: false
      matrix:
        include:
          - toolchain: gcc
            compiler_version: 12
            os: ubuntu-22.04
            standard_library: libstdc++
            installations: sudo apt install -y clang-tidy-15
            enable_coverage: ${{ inputs.coverage }}
            profile_path: profiles/x86_64/linux/

          - toolchain: apple-clang
            compiler_version: 14
            os: macos-12
            standard_library: libc++
            installations: brew install llvm && sudo ln -s $(brew --prefix llvm)/bin/clang-tidy /usr/local/bin/
            profile_path: profiles/x86_64/mac/

          # - toolchain: gcc
          #   compiler_version: 12
          #   os: windows-2022
          #   standard_library: libstdc++
          #   installations: choco install python mingw make && choco install llvm --version=16.0.6
          #   profile_path: profiles/x86_64/windows/

    runs-on: ${{ matrix.os }}
    steps:
<<<<<<< HEAD
      - uses: actions/checkout@v3
=======
      - uses: actions/checkout@v4.1.1
>>>>>>> 3514366a
        if: ${{ inputs.version != '' }}
        with:
          submodules: true
          repository: ${{ inputs.repo }}
          ref: ${{ inputs.version }}

<<<<<<< HEAD
      - uses: actions/checkout@v3
=======
      - uses: actions/checkout@v4.1.1
>>>>>>> 3514366a
        if: ${{ inputs.version == '' }}
        with:
          submodules: true
          repository: ${{ inputs.repo }}

      - name: 📥 Install OS Specific Tools
        if: ${{ matrix.installations != '' }}
        run: ${{ matrix.installations }}

      - name: 📥 Install Conan ${{ inputs.conan_version }}
        run: pip3 install conan==${{ inputs.conan_version }}

      - name: 📡 Add `libhal` repo to conan remotes
        run: conan remote add libhal
          https://libhal.jfrog.io/artifactory/api/conan/trunk-conan

      - name: 📡 Create and setup default profile
        run: conan profile detect --force

      - name: 👁️‍🗨️ Show conan profile
        run: conan profile show

      - name: 📡 Install default profiles
        run: conan config install -sf ${{ matrix.profile_path }} -tf profiles https://github.com/libhal/conan-config.git

      - name: 🔬 Create & Run Unit Tests
        if: ${{ runner.os != 'Windows' }}
        run: VERBOSE=1 conan create . --build=missing -s compiler.cppstd=20 -s compiler.version=${{ matrix.compiler_version }} -s compiler.libcxx=${{ matrix.standard_library }} -s compiler=${{ matrix.toolchain }} -s build_type=Debug --version="latest"

      - name: 🔬 Create & Run Unit Tests
        if: ${{ runner.os == 'Windows' }}
        run: $env:VERBOSE = 1 ; conan create . --build=missing -s compiler.cppstd=20 -s compiler.version=${{ matrix.compiler_version }} -s compiler.libcxx=${{ matrix.standard_library }} -s compiler=${{ matrix.toolchain }} -s build_type=Debug --version="latest"

      - name: 🔬 Build & Run Unit Tests (for coverage)
        if: ${{ matrix.enable_coverage }}
        run: conan build . --build=missing -s compiler.cppstd=20 -s compiler.version=${{ matrix.compiler_version }} -s compiler.libcxx=${{ matrix.standard_library }} -s compiler=${{ matrix.toolchain }} -s build_type=Debug --version="latest"

      - name: 📥 Install gcovr
        if: ${{ matrix.enable_coverage }}
        run: pip3 install gcovr

      - name: 🔎 Generate Code Coverage
        if: ${{ matrix.enable_coverage }}
        working-directory: build
        run: |
          mkdir coverage/ && python3 -m gcovr --root ../../ --exclude ".*/third_party/.*" --cobertura coverage/coverage.xml --html coverage/index.html --html-details --sort-percentage

      - name: Coverage Summary
        if: ${{ matrix.enable_coverage }}
        uses: irongut/CodeCoverageSummary@v1.3.0
        with:
          filename: build/coverage/coverage.xml
          badge: true
          fail_below_min: ${{ inputs.fail_on_coverage }}
          format: markdown
          hide_branch_rate: false
          hide_complexity: true
          indicators: true
          output: both
          thresholds: ${{ inputs.coverage_threshold }}

      - name: Extract & Save Coverage SVG
        if: ${{ matrix.enable_coverage }}
        run: wget
          $(cat code-coverage-results.md |
          grep -Eo 'https://img.shields.io/badge/[^)]*')
          -O build/coverage/coverage.svg

      - uses: actions/upload-artifact@v4.3.1
        if: github.ref == 'refs/heads/main' && github.repository == inputs.repo
        with:
          name: coverage
          retention-days: 1
          path: build/coverage/<|MERGE_RESOLUTION|>--- conflicted
+++ resolved
@@ -69,22 +69,14 @@
 
     runs-on: ${{ matrix.os }}
     steps:
-<<<<<<< HEAD
-      - uses: actions/checkout@v3
-=======
       - uses: actions/checkout@v4.1.1
->>>>>>> 3514366a
         if: ${{ inputs.version != '' }}
         with:
           submodules: true
           repository: ${{ inputs.repo }}
           ref: ${{ inputs.version }}
 
-<<<<<<< HEAD
-      - uses: actions/checkout@v3
-=======
       - uses: actions/checkout@v4.1.1
->>>>>>> 3514366a
         if: ${{ inputs.version == '' }}
         with:
           submodules: true
