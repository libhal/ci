--- conflicted
+++ resolved
@@ -34,22 +34,14 @@
   lint:
     runs-on: ubuntu-22.04
     steps:
-<<<<<<< HEAD
-      - uses: actions/checkout@v3
-=======
       - uses: actions/checkout@v4.1.1
->>>>>>> 3514366a
         if: ${{ inputs.version != '' }}
         with:
           submodules: true
           repository: ${{ inputs.repo }}
           ref: ${{ inputs.version }}
 
-<<<<<<< HEAD
-      - uses: actions/checkout@v3
-=======
       - uses: actions/checkout@v4.1.1
->>>>>>> 3514366a
         if: ${{ inputs.version == '' }}
         with:
           submodules: true
